--- conflicted
+++ resolved
@@ -5,8 +5,6 @@
 const { SystemSettings } = require("../../models/systemSettings");
 const { normalizePath, isWithin } = require(".");
 const LOGO_FILENAME = "raiqa-health.png";
-<<<<<<< HEAD
-=======
 const LOGO_FILENAME_DARK = "raiqa-health.png";
 
 /**
@@ -17,7 +15,6 @@
 function isDefaultFilename(filename) {
   return [LOGO_FILENAME, LOGO_FILENAME_DARK].includes(filename);
 }
->>>>>>> 455d7bdd
 
 function validFilename(newFilename = "") {
   return !isDefaultFilename(newFilename);
