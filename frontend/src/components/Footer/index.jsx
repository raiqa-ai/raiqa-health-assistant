--- conflicted
+++ resolved
@@ -73,11 +73,7 @@
               rel="noreferrer"
               className="transition-all duration-300 p-2 rounded-full bg-theme-sidebar-footer-icon hover:bg-theme-sidebar-footer-icon-hover"
               aria-label="Docs"
-<<<<<<< HEAD
-              data-tooltip-id="open-documentation"
-=======
               data-tooltip-id="footer-item"
->>>>>>> 455d7bdd
               data-tooltip-content="Open Raiqa Assistant help docs"
             >
               <BookOpen
@@ -94,11 +90,7 @@
               rel="noreferrer"
               className="transition-all duration-300 p-2 rounded-full bg-theme-sidebar-footer-icon hover:bg-theme-sidebar-footer-icon-hover"
               aria-label="Join our Discord server"
-<<<<<<< HEAD
-              data-tooltip-id="open-discord"
-=======
               data-tooltip-id="footer-item"
->>>>>>> 455d7bdd
               data-tooltip-content="Join the Raiqa Assistant Discord"
             >
               <DiscordLogo
