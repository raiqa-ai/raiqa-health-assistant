import React, { useEffect, useState } from "react";
import System from "../../../models/system";
import { AUTH_TOKEN } from "../../../utils/constants";
import paths from "../../../utils/paths";
import ModalWrapper from "@/components/ModalWrapper";
import { useModal } from "@/hooks/useModal";
import RecoveryCodeModal from "@/components/Modals/DisplayRecoveryCodeModal";
import { useTranslation } from "react-i18next";

export default function SingleUserAuth() {
  const { t } = useTranslation();
  const [loading, setLoading] = useState(false);
  const [error, setError] = useState(null);
  const [recoveryCodes, setRecoveryCodes] = useState([]);
  const [downloadComplete, setDownloadComplete] = useState(false);
  const [token, setToken] = useState(null);
  const [customAppName, setCustomAppName] = useState(null);

  const {
    isOpen: isRecoveryCodeModalOpen,
    openModal: openRecoveryCodeModal,
    closeModal: closeRecoveryCodeModal,
  } = useModal();

  const handleLogin = async (e) => {
    setError(null);
    setLoading(true);
    e.preventDefault();
    const data = {};
    const form = new FormData(e.target);
    for (var [key, value] of form.entries()) data[key] = value;
    const { valid, token, message, recoveryCodes } =
      await System.requestToken(data);
    if (valid && !!token) {
      setToken(token);
      if (recoveryCodes) {
        setRecoveryCodes(recoveryCodes);
        openRecoveryCodeModal();
      } else {
        window.localStorage.setItem(AUTH_TOKEN, token);
        window.location = paths.home();
      }
    } else {
      setError(message);
      setLoading(false);
    }
    setLoading(false);
  };

  const handleDownloadComplete = () => {
    setDownloadComplete(true);
  };

  useEffect(() => {
    if (downloadComplete && token) {
      window.localStorage.setItem(AUTH_TOKEN, token);
      window.location = paths.home();
    }
  }, [downloadComplete, token]);

  useEffect(() => {
    const fetchCustomAppName = async () => {
      const { appName } = await System.fetchCustomAppName();
      setCustomAppName(appName || "");
      setLoading(false);
    };
    fetchCustomAppName();
  }, []);

  return (
    <>
      <form onSubmit={handleLogin}>
        <div className="flex flex-col justify-center items-center relative rounded-2xl bg-theme-bg-secondary md:shadow-[0_4px_14px_rgba(0,0,0,0.25)] md:px-12 py-12 -mt-36 md:-mt-10">
          <div className="flex items-start justify-between pt-11 pb-9 rounded-t">
            <div className="flex items-center flex-col gap-y-4">
              <div className="flex gap-x-1">
                <h3 className="text-md md:text-2xl font-bold text-white text-center white-space-nowrap hidden md:block">
                  {t("login.multi-user.welcome")}
                </h3>
<<<<<<< HEAD
                <p className="text-4xl md:text-2xl font-bold bg-gradient-to-r from-[#75D6FF] via-[#FFFFFF] to-[#FFFFFF] bg-clip-text text-transparent">
                  {customAppName || "Raiqa Assistant"}
                </p>
              </div>
              <p className="text-sm text-white/90 text-center">
=======
                <p className="text-4xl md:text-2xl font-bold bg-gradient-to-r from-[#75D6FF] via-[#FFFFFF] light:via-[#75D6FF] to-[#FFFFFF] light:to-[#75D6FF] bg-clip-text text-transparent">
                  {customAppName || "Raiqa Assistant"}
                </p>
              </div>
              <p className="text-sm text-theme-text-secondary text-center">
>>>>>>> 455d7bdd
                {t("login.sign-in.start")} {customAppName || "Raiqa Assistant"}{" "}
                {t("login.sign-in.end")}
              </p>
            </div>
          </div>
          <div className="w-full px-4 md:px-12">
            <div className="w-full flex flex-col gap-y-4">
              <div className="w-screen md:w-full md:px-0 px-6">
                <input
                  name="password"
                  type="password"
                  placeholder="Password"
                  className="border-none bg-theme-settings-input-bg text-theme-text-primary placeholder:text-theme-settings-input-placeholder focus:outline-primary-button active:outline-primary-button outline-none text-sm rounded-md p-2.5 w-full h-[48px] md:w-[300px] md:h-[34px]"
                  required={true}
                  autoComplete="off"
                />
              </div>
              {error && <p className="text-red-400 text-sm">Error: {error}</p>}
            </div>
          </div>
          <div className="flex items-center md:p-12 px-10 mt-12 md:mt-0 space-x-2 border-gray-600 w-full flex-col gap-y-8">
            <button
              disabled={loading}
              type="submit"
              className="md:text-primary-button md:bg-transparent text-dark-text text-sm font-bold focus:ring-4 focus:outline-none rounded-md border-[1.5px] border-primary-button md:h-[34px] h-[48px] md:hover:text-white md:hover:bg-primary-button bg-primary-button focus:z-10 w-full"
            >
              {loading
                ? t("login.multi-user.validating")
                : t("login.multi-user.login")}
            </button>
          </div>
        </div>
      </form>

      <ModalWrapper isOpen={isRecoveryCodeModalOpen} noPortal={true}>
        <RecoveryCodeModal
          recoveryCodes={recoveryCodes}
          onDownloadComplete={handleDownloadComplete}
          onClose={closeRecoveryCodeModal}
        />
      </ModalWrapper>
    </>
  );
}<|MERGE_RESOLUTION|>--- conflicted
+++ resolved
@@ -77,19 +77,11 @@
                 <h3 className="text-md md:text-2xl font-bold text-white text-center white-space-nowrap hidden md:block">
                   {t("login.multi-user.welcome")}
                 </h3>
-<<<<<<< HEAD
-                <p className="text-4xl md:text-2xl font-bold bg-gradient-to-r from-[#75D6FF] via-[#FFFFFF] to-[#FFFFFF] bg-clip-text text-transparent">
-                  {customAppName || "Raiqa Assistant"}
-                </p>
-              </div>
-              <p className="text-sm text-white/90 text-center">
-=======
                 <p className="text-4xl md:text-2xl font-bold bg-gradient-to-r from-[#75D6FF] via-[#FFFFFF] light:via-[#75D6FF] to-[#FFFFFF] light:to-[#75D6FF] bg-clip-text text-transparent">
                   {customAppName || "Raiqa Assistant"}
                 </p>
               </div>
               <p className="text-sm text-theme-text-secondary text-center">
->>>>>>> 455d7bdd
                 {t("login.sign-in.start")} {customAppName || "Raiqa Assistant"}{" "}
                 {t("login.sign-in.end")}
               </p>
