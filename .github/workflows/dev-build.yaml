# name: Raiqa Assistant Development Docker image (amd64)

# concurrency:
#   group: build-${{ github.ref }}
#   cancel-in-progress: true

<<<<<<< HEAD
# on:
#   push:
#     branches: ['agent-skill-plugins'] # put your current branch to create a build. Core team only.
#     paths-ignore:
#       - '**.md'
#       - 'cloud-deployments/*'
#       - 'images/**/*'
#       - '.vscode/**/*'
#       - '**/.env.example'
#       - '.github/ISSUE_TEMPLATE/**/*'
#       - 'embed/**/*' # Embed should be published to frontend (yarn build:publish) if any changes are introduced
#       - 'server/utils/agents/aibitat/example/**/*' # Do not push new image for local dev testing of new aibitat images.
=======
on:
  push:
    branches: ['docker-scout-patch'] # put your current branch to create a build. Core team only.
    paths-ignore:
      - '**.md'
      - 'cloud-deployments/*'
      - 'images/**/*'
      - '.vscode/**/*'
      - '**/.env.example'
      - '.github/ISSUE_TEMPLATE/**/*'
      - 'embed/**/*' # Embed should be published to frontend (yarn build:publish) if any changes are introduced
      - 'server/utils/agents/aibitat/example/**/*' # Do not push new image for local dev testing of new aibitat images.
>>>>>>> 455d7bdd

# jobs:
#   push_multi_platform_to_registries:
#     name: Push Docker multi-platform image to multiple registries
#     runs-on: ubuntu-latest
#     permissions:
#       packages: write
#       contents: read
#     steps:
#       - name: Check out the repo
#         uses: actions/checkout@v4

#       - name: Check if DockerHub build needed
#         shell: bash
#         run: |
#           # Check if the secret for USERNAME is set (don't even check for the password)
#           if [[ -z "${{ secrets.DOCKER_USERNAME }}" ]]; then
#             echo "DockerHub build not needed"
#             echo "enabled=false" >> $GITHUB_OUTPUT
#           else
#             echo "DockerHub build needed"
#             echo "enabled=true" >> $GITHUB_OUTPUT
#           fi
#         id: dockerhub

#       - name: Set up Docker Buildx
#         uses: docker/setup-buildx-action@v3

#       - name: Log in to Docker Hub
#         uses: docker/login-action@f4ef78c080cd8ba55a85445d5b36e214a81df20a
#         # Only login to the Docker Hub if the repo is mintplex/anythingllm, to allow for forks to build on GHCR
#         if: steps.dockerhub.outputs.enabled == 'true'
#         with:
#           username: ${{ secrets.DOCKER_USERNAME }}
#           password: ${{ secrets.DOCKER_PASSWORD }}

#       - name: Extract metadata (tags, labels) for Docker
#         id: meta
#         uses: docker/metadata-action@9ec57ed1fcdbf14dcef7dfbe97b2010124a938b7
#         with:
#           images: |
#             ${{ steps.dockerhub.outputs.enabled == 'true' && 'mintplexlabs/anythingllm' || '' }}
#           tags: |
#             type=raw,value=dev
<<<<<<< HEAD

#       - name: Build and push multi-platform Docker image
#         uses: docker/build-push-action@v6
#         with:
#           context: .
#           file: ./docker/Dockerfile
#           push: true
#           sbom: true
#           provenance: mode=max
#           platforms: linux/amd64
#           tags: ${{ steps.meta.outputs.tags }}
#           labels: ${{ steps.meta.outputs.labels }}
#           cache-from: type=gha
#           cache-to: type=gha,mode=max

#       # For Docker scout there are some intermediary reported CVEs which exists outside
#       # of execution content or are unreachable by an attacker but exist in image.
#       # We create VEX files for these so they don't show in scout summary.
#       - name: Collect known and verified CVE exceptions
#         id: cve-list
#         run: |
#           # Collect CVEs from filenames in vex folder
#           CVE_NAMES=""
#           for file in ./docker/vex/*.vex.json; do
#             [ -e "$file" ] || continue
#             filename=$(basename "$file")
#             stripped_filename=${filename%.vex.json}
#             CVE_NAMES+=" $stripped_filename"
#           done
#           echo "CVE_EXCEPTIONS=$CVE_NAMES" >> $GITHUB_OUTPUT
#         shell: bash

#       # About VEX attestations https://docs.docker.com/scout/explore/exceptions/
#       # Justifications https://github.com/openvex/spec/blob/main/OPENVEX-SPEC.md#status-justifications
#       - name: Add VEX attestations
#         env:
#           CVE_EXCEPTIONS: ${{ steps.cve-list.outputs.CVE_EXCEPTIONS }}
#         run: |
#           echo $CVE_EXCEPTIONS
#           curl -sSfL https://raw.githubusercontent.com/docker/scout-cli/main/install.sh | sh -s --
#           for cve in $CVE_EXCEPTIONS; do
#             for tag in "${{ join(fromJSON(steps.meta.outputs.json).tags, ' ') }}"; do
#               echo "Attaching VEX exception $cve to $tag"
#               docker scout attestation add \
#               --file "./docker/vex/$cve.vex.json" \
#               --predicate-type https://openvex.dev/ns/v0.2.0 \
#               $tag
#             done
#           done
#         shell: bash
=======

#       - name: Build and push multi-platform Docker image
#         uses: docker/build-push-action@v6
#         with:
#           context: .
#           file: ./docker/Dockerfile
#           push: true
#           sbom: true
#           provenance: mode=max
#           platforms: linux/amd64
#           tags: ${{ steps.meta.outputs.tags }}
#           labels: ${{ steps.meta.outputs.labels }}
#           cache-from: type=gha
#           cache-to: type=gha,mode=max

#       # For Docker scout there are some intermediary reported CVEs which exists outside
#       # of execution content or are unreachable by an attacker but exist in image.
#       # We create VEX files for these so they don't show in scout summary.
#       - name: Collect known and verified CVE exceptions
#         id: cve-list
#         run: |
#           # Collect CVEs from filenames in vex folder
#           CVE_NAMES=""
#           for file in ./docker/vex/*.vex.json; do
#             [ -e "$file" ] || continue
#             filename=$(basename "$file")
#             stripped_filename=${filename%.vex.json}
#             CVE_NAMES+=" $stripped_filename"
#           done
#           echo "CVE_EXCEPTIONS=$CVE_NAMES" >> $GITHUB_OUTPUT
#         shell: bash

      # About VEX attestations https://docs.docker.com/scout/explore/exceptions/
      # Justifications https://github.com/openvex/spec/blob/main/OPENVEX-SPEC.md#status-justifications
      # Fixed to use v1.15.1 of scout-cli as v1.16.0 install script is broken
      # https://github.com/docker/scout-cli
      - name: Add VEX attestations
        env:
          CVE_EXCEPTIONS: ${{ steps.cve-list.outputs.CVE_EXCEPTIONS }}
        run: |
          echo $CVE_EXCEPTIONS
          curl -sSfL https://raw.githubusercontent.com/docker/scout-cli/main/install.sh | sh -s -- v1.15.1
          for cve in $CVE_EXCEPTIONS; do
            for tag in "${{ join(fromJSON(steps.meta.outputs.json).tags, ' ') }}"; do
              echo "Attaching VEX exception $cve to $tag"
              docker scout attestation add \
              --file "./docker/vex/$cve.vex.json" \
              --predicate-type https://openvex.dev/ns/v0.2.0 \
              $tag
            done
          done
        shell: bash
>>>>>>> 455d7bdd
<|MERGE_RESOLUTION|>--- conflicted
+++ resolved
@@ -4,20 +4,6 @@
 #   group: build-${{ github.ref }}
 #   cancel-in-progress: true
 
-<<<<<<< HEAD
-# on:
-#   push:
-#     branches: ['agent-skill-plugins'] # put your current branch to create a build. Core team only.
-#     paths-ignore:
-#       - '**.md'
-#       - 'cloud-deployments/*'
-#       - 'images/**/*'
-#       - '.vscode/**/*'
-#       - '**/.env.example'
-#       - '.github/ISSUE_TEMPLATE/**/*'
-#       - 'embed/**/*' # Embed should be published to frontend (yarn build:publish) if any changes are introduced
-#       - 'server/utils/agents/aibitat/example/**/*' # Do not push new image for local dev testing of new aibitat images.
-=======
 on:
   push:
     branches: ['docker-scout-patch'] # put your current branch to create a build. Core team only.
@@ -30,7 +16,6 @@
       - '.github/ISSUE_TEMPLATE/**/*'
       - 'embed/**/*' # Embed should be published to frontend (yarn build:publish) if any changes are introduced
       - 'server/utils/agents/aibitat/example/**/*' # Do not push new image for local dev testing of new aibitat images.
->>>>>>> 455d7bdd
 
 # jobs:
 #   push_multi_platform_to_registries:
@@ -75,58 +60,6 @@
 #             ${{ steps.dockerhub.outputs.enabled == 'true' && 'mintplexlabs/anythingllm' || '' }}
 #           tags: |
 #             type=raw,value=dev
-<<<<<<< HEAD
-
-#       - name: Build and push multi-platform Docker image
-#         uses: docker/build-push-action@v6
-#         with:
-#           context: .
-#           file: ./docker/Dockerfile
-#           push: true
-#           sbom: true
-#           provenance: mode=max
-#           platforms: linux/amd64
-#           tags: ${{ steps.meta.outputs.tags }}
-#           labels: ${{ steps.meta.outputs.labels }}
-#           cache-from: type=gha
-#           cache-to: type=gha,mode=max
-
-#       # For Docker scout there are some intermediary reported CVEs which exists outside
-#       # of execution content or are unreachable by an attacker but exist in image.
-#       # We create VEX files for these so they don't show in scout summary.
-#       - name: Collect known and verified CVE exceptions
-#         id: cve-list
-#         run: |
-#           # Collect CVEs from filenames in vex folder
-#           CVE_NAMES=""
-#           for file in ./docker/vex/*.vex.json; do
-#             [ -e "$file" ] || continue
-#             filename=$(basename "$file")
-#             stripped_filename=${filename%.vex.json}
-#             CVE_NAMES+=" $stripped_filename"
-#           done
-#           echo "CVE_EXCEPTIONS=$CVE_NAMES" >> $GITHUB_OUTPUT
-#         shell: bash
-
-#       # About VEX attestations https://docs.docker.com/scout/explore/exceptions/
-#       # Justifications https://github.com/openvex/spec/blob/main/OPENVEX-SPEC.md#status-justifications
-#       - name: Add VEX attestations
-#         env:
-#           CVE_EXCEPTIONS: ${{ steps.cve-list.outputs.CVE_EXCEPTIONS }}
-#         run: |
-#           echo $CVE_EXCEPTIONS
-#           curl -sSfL https://raw.githubusercontent.com/docker/scout-cli/main/install.sh | sh -s --
-#           for cve in $CVE_EXCEPTIONS; do
-#             for tag in "${{ join(fromJSON(steps.meta.outputs.json).tags, ' ') }}"; do
-#               echo "Attaching VEX exception $cve to $tag"
-#               docker scout attestation add \
-#               --file "./docker/vex/$cve.vex.json" \
-#               --predicate-type https://openvex.dev/ns/v0.2.0 \
-#               $tag
-#             done
-#           done
-#         shell: bash
-=======
 
 #       - name: Build and push multi-platform Docker image
 #         uses: docker/build-push-action@v6
@@ -178,5 +111,4 @@
               $tag
             done
           done
-        shell: bash
->>>>>>> 455d7bdd
+        shell: bash